--- conflicted
+++ resolved
@@ -33,13 +33,8 @@
   apps/web:
     dependencies:
       '@aws-sdk/client-s3':
-<<<<<<< HEAD
         specifier: ^3.703.0
         version: 3.703.0
-=======
-        specifier: ^3.701.0
-        version: 3.701.0
->>>>>>> 81c43b57
       '@aws-sdk/s3-request-presigner':
         specifier: ^3.701.0
         version: 3.701.0
@@ -102,11 +97,7 @@
         version: 5.61.5(@tanstack/react-query@5.61.5(react@19.0.0-rc.1))(react@19.0.0-rc.1)
       '@tiptap/extension-placeholder':
         specifier: ^2.10.3
-<<<<<<< HEAD
         version: 2.10.3(@tiptap/core@2.10.2(@tiptap/pm@2.10.2))(@tiptap/pm@2.10.2)
-=======
-        version: 2.10.3(@tiptap/core@2.10.3(@tiptap/pm@2.10.3))(@tiptap/pm@2.10.3)
->>>>>>> 81c43b57
       '@tiptap/react':
         specifier: ^2.10.3
         version: 2.10.3(@tiptap/core@2.10.3(@tiptap/pm@2.10.3))(@tiptap/pm@2.10.3)(react-dom@19.0.0-rc.1(react@19.0.0-rc.1))(react@19.0.0-rc.1)
@@ -515,11 +506,7 @@
     devDependencies:
       '@turbo/gen':
         specifier: ^2.3.3
-<<<<<<< HEAD
         version: 2.3.3(@types/node@22.10.0)(typescript@5.7.2)
-=======
-        version: 2.3.3(@types/node@22.10.1)(typescript@5.7.2)
->>>>>>> 81c43b57
       '@types/node':
         specifier: ^22.10.1
         version: 22.10.1
@@ -574,13 +561,8 @@
   '@aws-crypto/util@5.2.0':
     resolution: {integrity: sha512-4RkU9EsI6ZpBve5fseQlGNUWKMa1RLPQ1dnjnQoe07ldfIzcsGb5hC5W0Dm7u423KWzawlrpbjXBrXCEv9zazQ==}
 
-<<<<<<< HEAD
   '@aws-sdk/client-s3@3.703.0':
     resolution: {integrity: sha512-4TSrIamzASTeRPKXrTLcEwo+viPTuOSGcbXh4HC1R0m/rXwK0BHJ4btJ0Q34nZNF+WzvM+FiemXVjNc8qTAxog==}
-=======
-  '@aws-sdk/client-s3@3.701.0':
-    resolution: {integrity: sha512-7iXmPC5r7YNjvwSsRbGq9oLVgfIWZesXtEYl908UqMmRj2sVAW/leLopDnbLT7TEedqlK0RasOZT05I0JTNdKw==}
->>>>>>> 81c43b57
     engines: {node: '>=16.0.0'}
 
   '@aws-sdk/client-sso-oidc@3.699.0':
@@ -5345,11 +5327,7 @@
       '@smithy/util-utf8': 2.3.0
       tslib: 2.8.1
 
-<<<<<<< HEAD
   '@aws-sdk/client-s3@3.703.0':
-=======
-  '@aws-sdk/client-s3@3.701.0':
->>>>>>> 81c43b57
     dependencies:
       '@aws-crypto/sha1-browser': 5.2.0
       '@aws-crypto/sha256-browser': 5.2.0
@@ -7654,11 +7632,7 @@
     dependencies:
       '@tiptap/core': 2.10.3(@tiptap/pm@2.10.3)
 
-<<<<<<< HEAD
   '@tiptap/extension-placeholder@2.10.3(@tiptap/core@2.10.2(@tiptap/pm@2.10.2))(@tiptap/pm@2.10.2)':
-=======
-  '@tiptap/extension-placeholder@2.10.3(@tiptap/core@2.10.3(@tiptap/pm@2.10.3))(@tiptap/pm@2.10.3)':
->>>>>>> 81c43b57
     dependencies:
       '@tiptap/core': 2.10.3(@tiptap/pm@2.10.3)
       '@tiptap/pm': 2.10.3
@@ -7926,11 +7900,7 @@
     dependencies:
       '@tsparticles/engine': 3.7.1
 
-<<<<<<< HEAD
   '@turbo/gen@2.3.3(@types/node@22.10.0)(typescript@5.7.2)':
-=======
-  '@turbo/gen@2.3.3(@types/node@22.10.1)(typescript@5.7.2)':
->>>>>>> 81c43b57
     dependencies:
       '@turbo/workspaces': 2.3.3
       commander: 10.0.1
